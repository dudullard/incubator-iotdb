--- conflicted
+++ resolved
@@ -578,11 +578,7 @@
     FileNodeProcessor processor = processorMap.get(processorName);
     if (!processor.tryWriteLock()) {
       throw new FileNodeManagerException(String
-<<<<<<< HEAD
-          .format("Delete the filenode processor %s because Can't get the write lock.",
-=======
           .format("Can't delete the filenode processor %s because Can't get the write lock.",
->>>>>>> d95840ce
               processorName));
     }
 
