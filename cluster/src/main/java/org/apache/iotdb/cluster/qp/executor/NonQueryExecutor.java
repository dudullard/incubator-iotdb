/**
 * Licensed to the Apache Software Foundation (ASF) under one
 * or more contributor license agreements.  See the NOTICE file
 * distributed with this work for additional information
 * regarding copyright ownership.  The ASF licenses this file
 * to you under the Apache License, Version 2.0 (the
 * "License"); you may not use this file except in compliance
 * with the License.  You may obtain a copy of the License at
 *
 *     http://www.apache.org/licenses/LICENSE-2.0
 *
 * Unless required by applicable law or agreed to in writing,
 * software distributed under the License is distributed on an
 * "AS IS" BASIS, WITHOUT WARRANTIES OR CONDITIONS OF ANY
 * KIND, either express or implied.  See the License for the
 * specific language governing permissions and limitations
 * under the License.
 */
package org.apache.iotdb.cluster.qp.executor;

import com.alipay.sofa.jraft.Status;
import com.alipay.sofa.jraft.entity.PeerId;
import java.io.IOException;
import java.sql.Statement;
import java.util.ArrayList;
import java.util.HashMap;
import java.util.HashSet;
import java.util.List;
import java.util.Map;
import java.util.Map.Entry;
import java.util.Set;
<<<<<<< HEAD
import java.util.concurrent.CountDownLatch;
import org.apache.iotdb.cluster.qp.task.BatchQPTask;
import org.apache.iotdb.cluster.qp.task.QPTask;
import org.apache.iotdb.cluster.qp.task.SingleQPTask;
=======
>>>>>>> e285a9d5
import org.apache.iotdb.cluster.config.ClusterConfig;
import org.apache.iotdb.cluster.entity.raft.DataPartitionRaftHolder;
import org.apache.iotdb.cluster.entity.raft.MetadataRaftHolder;
import org.apache.iotdb.cluster.entity.raft.RaftService;
import org.apache.iotdb.cluster.exception.RaftConnectionException;
<<<<<<< HEAD
=======
import org.apache.iotdb.cluster.qp.ClusterQPExecutor;
import org.apache.iotdb.cluster.qp.callback.BatchQPTask;
import org.apache.iotdb.cluster.qp.callback.QPTask;
import org.apache.iotdb.cluster.qp.callback.SingleQPTask;
>>>>>>> e285a9d5
import org.apache.iotdb.cluster.rpc.raft.request.BasicRequest;
import org.apache.iotdb.cluster.rpc.raft.request.DataGroupNonQueryRequest;
import org.apache.iotdb.cluster.rpc.raft.request.MetaGroupNonQueryRequest;
import org.apache.iotdb.cluster.rpc.raft.response.BasicResponse;
import org.apache.iotdb.cluster.rpc.raft.response.DataGroupNonQueryResponse;
import org.apache.iotdb.cluster.rpc.raft.response.MetaGroupNonQueryResponse;
import org.apache.iotdb.cluster.service.TSServiceClusterImpl.BatchResult;
import org.apache.iotdb.cluster.utils.RaftUtils;
import org.apache.iotdb.db.exception.PathErrorException;
import org.apache.iotdb.db.exception.ProcessorException;
import org.apache.iotdb.db.qp.logical.sys.MetadataOperator;
import org.apache.iotdb.db.qp.physical.PhysicalPlan;
import org.apache.iotdb.db.qp.physical.crud.DeletePlan;
import org.apache.iotdb.db.qp.physical.crud.InsertPlan;
import org.apache.iotdb.db.qp.physical.crud.UpdatePlan;
import org.apache.iotdb.db.qp.physical.sys.MetadataPlan;
import org.apache.iotdb.tsfile.read.common.Path;
import org.slf4j.Logger;
import org.slf4j.LoggerFactory;

/**
 * Handle distributed non-query logic
 */
public class NonQueryExecutor extends AbstractQPExecutor {

  private static final Logger LOGGER = LoggerFactory.getLogger(NonQueryExecutor.class);

  private static final String OPERATION_NOT_SUPPORTED = "Operation %s does not support";

  /**
   * When executing Metadata Plan, it's necessary to do null-read in single non query request or do
   * the first null-read in batch non query request
   */
  private boolean nullReaderEnable = false;

  public NonQueryExecutor() {
    super();
  }

  /**
   * Execute single non query request.
   */
  public boolean processNonQuery(PhysicalPlan plan) throws ProcessorException {
    try {
      nullReaderEnable = true;
      String groupId = getGroupIdFromPhysicalPlan(plan);
      return handleNonQueryRequest(groupId, plan);
    } catch (RaftConnectionException e) {
      LOGGER.error(e.getMessage());
      throw new ProcessorException("Raft connection occurs error.", e);
    } catch (InterruptedException | PathErrorException | IOException e) {
      throw new ProcessorException(e);
    }
  }

  /**
   * Execute batch statement by physical plans and update results.
   *
   * @param physicalPlans List of physical plan
   * @param batchResult batch result
   */
  public void processBatch(PhysicalPlan[] physicalPlans, BatchResult batchResult)
      throws InterruptedException {

    Status nullReadTaskStatus = Status.OK();
    RaftUtils.handleNullReadToMetaGroup(nullReadTaskStatus);
    nullReaderEnable = false;

    /** 1. Classify physical plans by group id **/
    Map<String, List<PhysicalPlan>> physicalPlansMap = new HashMap<>();
    Map<String, List<Integer>> planIndexMap = new HashMap<>();
    classifyPhysicalPlanByGroupId(physicalPlans, batchResult, physicalPlansMap, planIndexMap);

    /** 2. Construct Multiple Data Group Requests **/
    Map<String, QPTask> subTaskMap = new HashMap<>();
    constructMultipleRequests(physicalPlansMap, planIndexMap, subTaskMap, batchResult);

    /** 3. Execute Multiple Sub Tasks **/
    BatchQPTask task = new BatchQPTask(subTaskMap.size(), batchResult, subTaskMap, planIndexMap);
    currentTask = task;
    task.execute(this);
    task.await();
    batchResult.setAllSuccessful(task.isAllSuccessful());
    batchResult.setBatchErrorMessage(task.getBatchErrorMessage());
  }

  /**
   * Classify batch physical plan by groupId
   */
  private void classifyPhysicalPlanByGroupId(PhysicalPlan[] physicalPlans, BatchResult batchResult,
      Map<String, List<PhysicalPlan>> physicalPlansMap, Map<String, List<Integer>> planIndexMap) {
    int[] result = batchResult.getResult();
    for (int i = 0; i < result.length; i++) {
      /** Check if the request has failed. If it has failed, ignore it. **/
      if (result[i] != Statement.EXECUTE_FAILED) {
        PhysicalPlan plan = physicalPlans[i];
        try {
          String groupId = getGroupIdFromPhysicalPlan(plan);
          if (groupId.equals(ClusterConfig.METADATA_GROUP_ID)) {
            LOGGER.debug("Execute metadata group task");
            boolean executeResult = handleNonQueryRequest(groupId, plan);
            nullReaderEnable = true;
            result[i] =  executeResult ? Statement.SUCCESS_NO_INFO
                : Statement.EXECUTE_FAILED;
            batchResult.setAllSuccessful(executeResult);
          }else {
            if (!physicalPlansMap.containsKey(groupId)) {
              physicalPlansMap.put(groupId, new ArrayList<>());
              planIndexMap.put(groupId, new ArrayList<>());
            }
            physicalPlansMap.get(groupId).add(plan);
            planIndexMap.get(groupId).add(i);
          }
        } catch (PathErrorException | ProcessorException | IOException | RaftConnectionException | InterruptedException e) {
          result[i] = Statement.EXECUTE_FAILED;
          batchResult.setAllSuccessful(false);
          batchResult.setBatchErrorMessage(e.getMessage());
          LOGGER.error(e.getMessage());
        }
      }
    }
  }

<<<<<<< HEAD
    /** 2. Construct Multiple Data Group Requests **/
    Map<String, SingleQPTask> subTaskMap = new HashMap<>();
=======
  /**
   * Construct multiple data group requests
   */
  private void constructMultipleRequests(Map<String, List<PhysicalPlan>> physicalPlansMap,
      Map<String, List<Integer>> planIndexMap, Map<String, QPTask> subTaskMap,
      BatchResult batchResult) {
    int[] result = batchResult.getResult();
>>>>>>> e285a9d5
    for (Entry<String, List<PhysicalPlan>> entry : physicalPlansMap.entrySet()) {
      String groupId = entry.getKey();
      SingleQPTask singleQPTask;
      BasicRequest request;
      try {
        LOGGER.debug("DATA_GROUP_ID Send batch size() : {}", entry.getValue().size());
        request = new DataGroupNonQueryRequest(groupId, entry.getValue());
        singleQPTask = new SingleQPTask(false, request);
        subTaskMap.put(groupId, singleQPTask);
      } catch (IOException e) {
        batchResult.setAllSuccessful(false);
        batchResult.setBatchErrorMessage(e.getMessage());
        for (int index : planIndexMap.get(groupId)) {
          result[index] = Statement.EXECUTE_FAILED;
        }
      }
    }
<<<<<<< HEAD

    /** 3. Execute Multiple Sub Tasks **/
    BatchQPTask task = new BatchQPTask(subTaskMap.size(), batchResult, subTaskMap, planIndexMap);
    currentTask.set(task);
    task.execute(this);
    task.await();
    batchResult.setAllSuccessful(task.isAllSuccessful());
    batchResult.setBatchErrorMessage(task.getBatchErrorMessage());
=======
>>>>>>> e285a9d5
  }

  /**
   * Get group id from physical plan
   */
  private String getGroupIdFromPhysicalPlan(PhysicalPlan plan)
      throws PathErrorException, ProcessorException {
    String storageGroup;
    String groupId;
    switch (plan.getOperatorType()) {
      case DELETE:
        storageGroup = getStorageGroupFromDeletePlan((DeletePlan) plan);
        groupId = getGroupIdBySG(storageGroup);
        break;
      case UPDATE:
        Path path = ((UpdatePlan) plan).getPath();
        storageGroup = getStroageGroupByDevice(path.getDevice());
        groupId = getGroupIdBySG(storageGroup);
        break;
      case INSERT:
        storageGroup = getStroageGroupByDevice(((InsertPlan) plan).getDeviceId());
        groupId = getGroupIdBySG(storageGroup);
        break;
      case CREATE_ROLE:
      case DELETE_ROLE:
      case CREATE_USER:
      case REVOKE_USER_ROLE:
      case REVOKE_ROLE_PRIVILEGE:
      case REVOKE_USER_PRIVILEGE:
      case GRANT_ROLE_PRIVILEGE:
      case GRANT_USER_PRIVILEGE:
      case GRANT_USER_ROLE:
      case MODIFY_PASSWORD:
      case DELETE_USER:
      case LIST_ROLE:
      case LIST_USER:
      case LIST_ROLE_PRIVILEGE:
      case LIST_ROLE_USERS:
      case LIST_USER_PRIVILEGE:
      case LIST_USER_ROLES:
        groupId = ClusterConfig.METADATA_GROUP_ID;
        break;
      case LOADDATA:
        throw new UnsupportedOperationException(
            String.format(OPERATION_NOT_SUPPORTED, plan.getOperatorType()));
      case DELETE_TIMESERIES:
      case CREATE_TIMESERIES:
      case SET_STORAGE_GROUP:
      case METADATA:
        if(nullReaderEnable){
          Status nullReadTaskStatus = Status.OK();
          RaftUtils.handleNullReadToMetaGroup(nullReadTaskStatus);
          if(!nullReadTaskStatus.isOk()){
            throw new ProcessorException("Null read to metadata group failed");
          }
          nullReaderEnable = false;
        }
        groupId = getGroupIdFromMetadataPlan((MetadataPlan) plan);
        break;
      case PROPERTY:
        throw new UnsupportedOperationException(
            String.format(OPERATION_NOT_SUPPORTED, plan.getOperatorType()));
      default:
        throw new UnsupportedOperationException(
            String.format(OPERATION_NOT_SUPPORTED, plan.getOperatorType()));
    }
    return groupId;
  }

  /**
   * Get storage group from delete plan
   */
  public String getStorageGroupFromDeletePlan(DeletePlan deletePlan)
      throws PathErrorException, ProcessorException {
    List<Path> paths = deletePlan.getPaths();
    Set<String> sgSet = new HashSet<>();
    for (Path path : paths) {
      List<String> storageGroupList = mManager.getAllFileNamesByPath(path.getFullPath());
      sgSet.addAll(storageGroupList);
      if (sgSet.size() > 1) {
        throw new ProcessorException(
            "Delete function in distributed iotdb only supports single storage group");
      }
    }
    List<String> sgList = new ArrayList<>(sgSet);
    return sgList.get(0);
  }

  /**
   * Get group id from metadata plan
   */
  public String getGroupIdFromMetadataPlan(MetadataPlan metadataPlan)
      throws ProcessorException, PathErrorException {
    MetadataOperator.NamespaceType namespaceType = metadataPlan.getNamespaceType();
    Path path = metadataPlan.getPath();
    String groupId;
    switch (namespaceType) {
      case ADD_PATH:
      case DELETE_PATH:
        String deviceId = path.getDevice();
        String storageGroup = getStroageGroupByDevice(deviceId);
        groupId = getGroupIdBySG(storageGroup);
        break;
      case SET_FILE_LEVEL:
        boolean fileLevelExist = mManager.checkStorageLevelOfMTree(path.getFullPath());
        if (fileLevelExist) {
          throw new ProcessorException(
              String.format("File level %s already exists.", path.getFullPath()));
        } else {
          groupId = ClusterConfig.METADATA_GROUP_ID;
        }
        break;
      default:
        throw new ProcessorException("unknown namespace type:" + namespaceType);
    }
    return groupId;
  }

  /**
   * Handle non query single request by group id and physical plan
   */
  private boolean handleNonQueryRequest(String groupId, PhysicalPlan plan)
      throws IOException, RaftConnectionException, InterruptedException {
    List<PhysicalPlan> plans = new ArrayList<>();
    plans.add(plan);
    BasicRequest request;
    if (groupId.equals(ClusterConfig.METADATA_GROUP_ID)) {
      request = new MetaGroupNonQueryRequest(groupId, plans);
    } else {
      request = new DataGroupNonQueryRequest(groupId, plans);
    }
    SingleQPTask qpTask = new SingleQPTask(false, request);
    currentTask.set(qpTask);

    /** Check if the plan can be executed locally. **/
    if (canHandleNonQueryByGroupId(groupId)) {
      return handleNonQueryRequestLocally(groupId, qpTask);
    } else {
      PeerId leader = RaftUtils.getLeaderPeerID(groupId);
      return asyncHandleNonQueryTask(qpTask, leader);
    }
  }

  /**
   * Handle data group request locally.
   */
  public boolean handleNonQueryRequestLocally(String groupId, QPTask qpTask)
      throws InterruptedException {
    BasicResponse response;
    RaftService service;
    if (groupId.equals(ClusterConfig.METADATA_GROUP_ID)) {
      response = MetaGroupNonQueryResponse.createEmptyResponse(groupId);
      MetadataRaftHolder metadataRaftHolder = RaftUtils.getMetadataRaftHolder();
      service = (RaftService) metadataRaftHolder.getService();
    } else {
      response = DataGroupNonQueryResponse.createEmptyResponse(groupId);
      DataPartitionRaftHolder dataRaftHolder = RaftUtils.getDataPartitonRaftHolder(groupId);
      service = (RaftService) dataRaftHolder.getService();
    }

    /** Apply qpTask to Raft Node **/
    return RaftUtils.executeRaftTaskForLocalProcessor(service, qpTask, response);
  }



  /**
   * Async handle task by QPTask and leader id.
   *
   * @param task request QPTask
   * @param leader leader of the target raft group
   * @return request result
   */
  public boolean asyncHandleNonQueryTask(SingleQPTask task, PeerId leader)
      throws RaftConnectionException, InterruptedException {
    BasicResponse response = asyncHandleNonQuerySingleTaskGetRes(task, leader, 0);
    return response != null && response.isSuccess();
  }

}<|MERGE_RESOLUTION|>--- conflicted
+++ resolved
@@ -29,25 +29,14 @@
 import java.util.Map;
 import java.util.Map.Entry;
 import java.util.Set;
-<<<<<<< HEAD
-import java.util.concurrent.CountDownLatch;
-import org.apache.iotdb.cluster.qp.task.BatchQPTask;
-import org.apache.iotdb.cluster.qp.task.QPTask;
-import org.apache.iotdb.cluster.qp.task.SingleQPTask;
-=======
->>>>>>> e285a9d5
 import org.apache.iotdb.cluster.config.ClusterConfig;
 import org.apache.iotdb.cluster.entity.raft.DataPartitionRaftHolder;
 import org.apache.iotdb.cluster.entity.raft.MetadataRaftHolder;
 import org.apache.iotdb.cluster.entity.raft.RaftService;
 import org.apache.iotdb.cluster.exception.RaftConnectionException;
-<<<<<<< HEAD
-=======
-import org.apache.iotdb.cluster.qp.ClusterQPExecutor;
-import org.apache.iotdb.cluster.qp.callback.BatchQPTask;
-import org.apache.iotdb.cluster.qp.callback.QPTask;
-import org.apache.iotdb.cluster.qp.callback.SingleQPTask;
->>>>>>> e285a9d5
+import org.apache.iotdb.cluster.qp.task.BatchQPTask;
+import org.apache.iotdb.cluster.qp.task.QPTask;
+import org.apache.iotdb.cluster.qp.task.SingleQPTask;
 import org.apache.iotdb.cluster.rpc.raft.request.BasicRequest;
 import org.apache.iotdb.cluster.rpc.raft.request.DataGroupNonQueryRequest;
 import org.apache.iotdb.cluster.rpc.raft.request.MetaGroupNonQueryRequest;
@@ -122,12 +111,12 @@
     classifyPhysicalPlanByGroupId(physicalPlans, batchResult, physicalPlansMap, planIndexMap);
 
     /** 2. Construct Multiple Data Group Requests **/
-    Map<String, QPTask> subTaskMap = new HashMap<>();
+    Map<String, SingleQPTask> subTaskMap = new HashMap<>();
     constructMultipleRequests(physicalPlansMap, planIndexMap, subTaskMap, batchResult);
 
     /** 3. Execute Multiple Sub Tasks **/
     BatchQPTask task = new BatchQPTask(subTaskMap.size(), batchResult, subTaskMap, planIndexMap);
-    currentTask = task;
+    currentTask.set(task);
     task.execute(this);
     task.await();
     batchResult.setAllSuccessful(task.isAllSuccessful());
@@ -171,18 +160,13 @@
     }
   }
 
-<<<<<<< HEAD
-    /** 2. Construct Multiple Data Group Requests **/
-    Map<String, SingleQPTask> subTaskMap = new HashMap<>();
-=======
   /**
    * Construct multiple data group requests
    */
   private void constructMultipleRequests(Map<String, List<PhysicalPlan>> physicalPlansMap,
-      Map<String, List<Integer>> planIndexMap, Map<String, QPTask> subTaskMap,
+      Map<String, List<Integer>> planIndexMap, Map<String, SingleQPTask> subTaskMap,
       BatchResult batchResult) {
     int[] result = batchResult.getResult();
->>>>>>> e285a9d5
     for (Entry<String, List<PhysicalPlan>> entry : physicalPlansMap.entrySet()) {
       String groupId = entry.getKey();
       SingleQPTask singleQPTask;
@@ -200,17 +184,6 @@
         }
       }
     }
-<<<<<<< HEAD
-
-    /** 3. Execute Multiple Sub Tasks **/
-    BatchQPTask task = new BatchQPTask(subTaskMap.size(), batchResult, subTaskMap, planIndexMap);
-    currentTask.set(task);
-    task.execute(this);
-    task.await();
-    batchResult.setAllSuccessful(task.isAllSuccessful());
-    batchResult.setBatchErrorMessage(task.getBatchErrorMessage());
-=======
->>>>>>> e285a9d5
   }
 
   /**
